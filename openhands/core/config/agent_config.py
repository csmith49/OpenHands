--- conflicted
+++ resolved
@@ -20,7 +20,6 @@
         condenser: Configuration for the memory condenser. Default is NoOpCondenserConfig.
     """
 
-<<<<<<< HEAD
     codeact_enable_browsing: bool = Field(default=True)
     codeact_enable_llm_editor: bool = Field(default=False)
     codeact_enable_jupyter: bool = Field(default=True)
@@ -30,23 +29,4 @@
     llm_config: str | None = Field(default=None)
     use_microagents: bool = Field(default=True)
     disabled_microagents: list[str] | None = Field(default=None)
-    condenser: CondenserConfig = Field(default_factory=NoOpCondenserConfig)
-=======
-    codeact_enable_browsing: bool = True
-    codeact_enable_llm_editor: bool = False
-    codeact_enable_jupyter: bool = True
-    micro_agent_name: str | None = None
-    memory_enabled: bool = False
-    memory_max_threads: int = 3
-    llm_config: str | None = None
-    enable_prompt_extensions: bool = True
-    disabled_microagents: list[str] | None = None
-    condenser: CondenserConfig = field(default_factory=NoOpCondenserConfig)  # type: ignore
-
-    def defaults_to_dict(self) -> dict:
-        """Serialize fields to a dict for the frontend, including type hints, defaults, and whether it's optional."""
-        result = {}
-        for f in fields(self):
-            result[f.name] = get_field_info(f)
-        return result
->>>>>>> eff9e072
+    condenser: CondenserConfig = Field(default_factory=NoOpCondenserConfig)