import argparse
import os
import pathlib
import platform
import sys
from types import UnionType
from typing import Any, MutableMapping, get_args, get_origin
from uuid import uuid4

import toml
from dotenv import load_dotenv
from pydantic import BaseModel, ValidationError

from openhands.core import logger
from openhands.core.config.agent_config import AgentConfig
from openhands.core.config.app_config import AppConfig
from openhands.core.config.config_utils import (
    OH_DEFAULT_AGENT,
    OH_MAX_ITERATIONS,
)
from openhands.core.config.llm_config import LLMConfig
from openhands.core.config.sandbox_config import SandboxConfig
from openhands.core.config.security_config import SecurityConfig
from openhands.storage import get_file_store
from openhands.storage.files import FileStore

JWT_SECRET = '.jwt_secret'
load_dotenv()


def load_from_env(cfg: AppConfig, env_or_toml_dict: dict | MutableMapping[str, str]):
    """Reads the env-style vars and sets config attributes based on env vars or a config.toml dict.
    Compatibility with vars like LLM_BASE_URL, AGENT_MEMORY_ENABLED, SANDBOX_TIMEOUT and others.

    Args:
        cfg: The AppConfig object to set attributes on.
        env_or_toml_dict: The environment variables or a config.toml dict.
    """

    def get_optional_type(union_type: UnionType) -> Any:
        """Returns the non-None type from a Union."""
        types = get_args(union_type)
        return next((t for t in types if t is not type(None)), None)

    # helper function to set attributes based on env vars
    def set_attr_from_env(sub_config: BaseModel, prefix=''):
        """Set attributes of a config model based on environment variables."""
        for field_name, field_info in sub_config.model_fields.items():
            field_value = getattr(sub_config, field_name)
            field_type = field_info.annotation

            # compute the expected env var name from the prefix and field name
            # e.g. LLM_BASE_URL
            env_var_name = (prefix + field_name).upper()

            if isinstance(field_value, BaseModel):
                set_attr_from_env(field_value, prefix=field_name + '_')

            elif env_var_name in env_or_toml_dict:
                # convert the env var to the correct type and set it
                value = env_or_toml_dict[env_var_name]

                # skip empty config values (fall back to default)
                if not value:
                    continue

                try:
                    # if it's an optional type, get the non-None type
                    if get_origin(field_type) is UnionType:
                        field_type = get_optional_type(field_type)

                    # Attempt to cast the env var to type hinted in the dataclass
                    if field_type is bool:
                        cast_value = str(value).lower() in ['true', '1']
                    else:
                        cast_value = field_type(value)
                    setattr(sub_config, field_name, cast_value)
                except (ValueError, TypeError):
                    logger.openhands_logger.error(
                        f'Error setting env var {env_var_name}={value}: check that the value is of the right type'
                    )

    # Start processing from the root of the config object
    set_attr_from_env(cfg)

    # load default LLM config from env
    default_llm_config = cfg.get_llm_config()
    set_attr_from_env(default_llm_config, 'LLM_')
    # load default agent config from env
    default_agent_config = cfg.get_agent_config()
    set_attr_from_env(default_agent_config, 'AGENT_')


def load_from_toml(cfg: AppConfig, toml_file: str = 'config.toml'):
    """Load the config from the toml file. Supports both styles of config vars.

    Args:
        cfg: The AppConfig object to update attributes of.
        toml_file: The path to the toml file. Defaults to 'config.toml'.

    See Also:
    - `config.template.toml` for the full list of config options.
    - `SandboxConfig` for the sandbox-specific config options.
    """
    # try to read the config.toml file into the config object
    try:
        with open(toml_file, 'r', encoding='utf-8') as toml_contents:
            toml_config = toml.load(toml_contents)
    except FileNotFoundError:
        return
    except toml.TomlDecodeError as e:
        logger.openhands_logger.warning(
            f'Cannot parse config from toml, toml values have not been applied.\nError: {e}',
        )
        return

    # if there was an exception or core is not in the toml, try to use the old-style toml
    if 'core' not in toml_config:
        # re-use the env loader to set the config from env-style vars
        load_from_env(cfg, toml_config)
        return

    core_config = toml_config['core']

    # load llm configs and agent configs
    for key, value in toml_config.items():
        if isinstance(value, dict):
            try:
                if key is not None and key.lower() == 'agent':
                    # Every entry here is either a field for the default `agent` config group, or itself a group
                    # The best way to tell the difference is to try to parse it as an AgentConfig object
                    agent_group_ids: set[str] = set()
                    for nested_key, nested_value in value.items():
                        if isinstance(nested_value, dict):
                            try:
                                agent_config = AgentConfig(**nested_value)
                            except ValidationError:
                                continue
                            agent_group_ids.add(nested_key)
                            cfg.set_agent_config(agent_config, nested_key)

                    logger.openhands_logger.debug(
                        'Attempt to load default agent config from config toml'
                    )
                    value_without_groups = {
                        k: v for k, v in value.items() if k not in agent_group_ids
                    }
                    agent_config = AgentConfig(**value_without_groups)
                    cfg.set_agent_config(agent_config, 'agent')

                elif key is not None and key.lower() == 'llm':
                    # Every entry here is either a field for the default `llm` config group, or itself a group
                    # The best way to tell the difference is to try to parse it as an LLMConfig object
                    llm_group_ids: set[str] = set()
                    for nested_key, nested_value in value.items():
                        if isinstance(nested_value, dict):
                            try:
                                llm_config = LLMConfig(**nested_value)
                            except ValidationError:
                                continue
                            llm_group_ids.add(nested_key)
                            cfg.set_llm_config(llm_config, nested_key)

                    logger.openhands_logger.debug(
                        'Attempt to load default LLM config from config toml'
                    )

                    # Extract generic LLM fields, which are not nested LLM configs
                    generic_llm_fields = {}
                    for k, v in value.items():
                        if not isinstance(v, dict):
                            generic_llm_fields[k] = v
                    generic_llm_config = LLMConfig(**generic_llm_fields)
                    cfg.set_llm_config(generic_llm_config, 'llm')

                    # Process custom named LLM configs
                    for nested_key, nested_value in value.items():
                        if isinstance(nested_value, dict):
                            logger.openhands_logger.debug(
                                f'Processing custom LLM config "{nested_key}":'
                            )
                            # Apply generic LLM config with custom LLM overrides, e.g.
                            # [llm]
                            # model="..."
                            # num_retries = 5
                            # [llm.claude]
                            # model="claude-3-5-sonnet"
                            # results in num_retries APPLIED to claude-3-5-sonnet
                            custom_fields = {}
                            for k, v in nested_value.items():
                                if not isinstance(v, dict):
                                    custom_fields[k] = v
                            merged_llm_dict = generic_llm_fields.copy()
                            merged_llm_dict.update(custom_fields)
<<<<<<< HEAD
                            # TODO clean up draft_editor
                            # Handle draft_editor with fallback values:
                            # - If draft_editor is "null", use None
                            # - If draft_editor is in custom fields, use that value
                            # - If draft_editor is not specified, fall back to generic config value
                            if 'draft_editor' in custom_fields:
                                if custom_fields['draft_editor'] == 'null':
                                    merged_llm_dict['draft_editor'] = None
                            else:
                                merged_llm_dict['draft_editor'] = (
                                    generic_llm_config.draft_editor
                                )
                            custom_llm_config = LLMConfig(**merged_llm_dict)
=======

                            custom_llm_config = LLMConfig.from_dict(merged_llm_dict)
>>>>>>> c5d7caf0
                            cfg.set_llm_config(custom_llm_config, nested_key)

                elif key is not None and key.lower() == 'security':
                    logger.openhands_logger.debug(
                        'Attempt to load security config from config toml'
                    )
                    security_config = SecurityConfig(**value)
                    cfg.security = security_config
                elif not key.startswith('sandbox') and key.lower() != 'core':
                    logger.openhands_logger.warning(
                        f'Unknown key in {toml_file}: "{key}"'
                    )
            except (TypeError, KeyError, ValidationError) as e:
                logger.openhands_logger.warning(
                    f'Cannot parse [{key}] config from toml, values have not been applied.\nError: {e}',
                )
        else:
            logger.openhands_logger.warning(f'Unknown section [{key}] in {toml_file}')

    try:
        # set sandbox config from the toml file
        sandbox_config = cfg.sandbox

        # migrate old sandbox configs from [core] section to sandbox config
        keys_to_migrate = [key for key in core_config if key.startswith('sandbox_')]
        for key in keys_to_migrate:
            new_key = key.replace('sandbox_', '')
            if new_key in sandbox_config.__annotations__:
                # read the key in sandbox and remove it from core
                setattr(sandbox_config, new_key, core_config.pop(key))
            else:
                logger.openhands_logger.warning(
                    f'Unknown config key "{key}" in [sandbox] section'
                )

        # the new style values override the old style values
        if 'sandbox' in toml_config:
            sandbox_config = SandboxConfig(**toml_config['sandbox'])

        # update the config object with the new values
        cfg.sandbox = sandbox_config
        for key, value in core_config.items():
            if hasattr(cfg, key):
                setattr(cfg, key, value)
            else:
                logger.openhands_logger.warning(
                    f'Unknown config key "{key}" in [core] section'
                )
    except (TypeError, KeyError, ValidationError) as e:
        logger.openhands_logger.warning(
            f'Cannot parse [sandbox] config from toml, values have not been applied.\nError: {e}',
        )


def get_or_create_jwt_secret(file_store: FileStore) -> str:
    try:
        jwt_secret = file_store.read(JWT_SECRET)
        return jwt_secret
    except FileNotFoundError:
        new_secret = uuid4().hex
        file_store.write(JWT_SECRET, new_secret)
        return new_secret


def finalize_config(cfg: AppConfig):
    """More tweaks to the config after it's been loaded."""
    if cfg.workspace_base is not None:
        cfg.workspace_base = os.path.abspath(cfg.workspace_base)
        if cfg.workspace_mount_path is None:
            cfg.workspace_mount_path = cfg.workspace_base

        if cfg.workspace_mount_rewrite:
            base = cfg.workspace_base or os.getcwd()
            parts = cfg.workspace_mount_rewrite.split(':')
            cfg.workspace_mount_path = base.replace(parts[0], parts[1])

    # make sure log_completions_folder is an absolute path
    for llm in cfg.llms.values():
        llm.log_completions_folder = os.path.abspath(llm.log_completions_folder)
        if llm.embedding_base_url is None:
            llm.embedding_base_url = llm.base_url

    if cfg.sandbox.use_host_network and platform.system() == 'Darwin':
        logger.openhands_logger.warning(
            'Please upgrade to Docker Desktop 4.29.0 or later to use host network mode on macOS. '
            'See https://github.com/docker/roadmap/issues/238#issuecomment-2044688144 for more information.'
        )

    # make sure cache dir exists
    if cfg.cache_dir:
        pathlib.Path(cfg.cache_dir).mkdir(parents=True, exist_ok=True)

    if not cfg.jwt_secret:
        cfg.jwt_secret = get_or_create_jwt_secret(
            get_file_store(cfg.file_store, cfg.file_store_path)
        )


# Utility function for command line --group argument
def get_llm_config_arg(
    llm_config_arg: str, toml_file: str = 'config.toml'
) -> LLMConfig | None:
    """Get a group of llm settings from the config file.

    A group in config.toml can look like this:

    ```
    [llm.gpt-3.5-for-eval]
    model = 'gpt-3.5-turbo'
    api_key = '...'
    temperature = 0.5
    num_retries = 8
    ...
    ```

    The user-defined group name, like "gpt-3.5-for-eval", is the argument to this function. The function will load the LLMConfig object
    with the settings of this group, from the config file, and set it as the LLMConfig object for the app.

    Note that the group must be under "llm" group, or in other words, the group name must start with "llm.".

    Args:
        llm_config_arg: The group of llm settings to get from the config.toml file.
        toml_file: Path to the configuration file to read from. Defaults to 'config.toml'.

    Returns:
        LLMConfig: The LLMConfig object with the settings from the config file.
    """
    # keep only the name, just in case
    llm_config_arg = llm_config_arg.strip('[]')

    # truncate the prefix, just in case
    if llm_config_arg.startswith('llm.'):
        llm_config_arg = llm_config_arg[4:]

    logger.openhands_logger.debug(f'Loading llm config from {llm_config_arg}')

    # load the toml file
    try:
        with open(toml_file, 'r', encoding='utf-8') as toml_contents:
            toml_config = toml.load(toml_contents)
    except FileNotFoundError as e:
        logger.openhands_logger.error(f'Config file not found: {e}')
        return None
    except toml.TomlDecodeError as e:
        logger.openhands_logger.error(
            f'Cannot parse llm group from {llm_config_arg}. Exception: {e}'
        )
        return None

    # update the llm config with the specified section
    if 'llm' in toml_config and llm_config_arg in toml_config['llm']:
        return LLMConfig(**toml_config['llm'][llm_config_arg])
    logger.openhands_logger.debug(f'Loading from toml failed for {llm_config_arg}')
    return None


# Command line arguments
def get_parser() -> argparse.ArgumentParser:
    """Get the argument parser."""
    parser = argparse.ArgumentParser(description='Run the agent via CLI')

    # Add version argument
    parser.add_argument(
        '-v', '--version', action='store_true', help='Show version information'
    )

    parser.add_argument(
        '--config-file',
        type=str,
        default='config.toml',
        help='Path to the config file (default: config.toml in the current directory)',
    )
    parser.add_argument(
        '-d',
        '--directory',
        type=str,
        help='The working directory for the agent',
    )
    parser.add_argument(
        '-t',
        '--task',
        type=str,
        default='',
        help='The task for the agent to perform',
    )
    parser.add_argument(
        '-f',
        '--file',
        type=str,
        help='Path to a file containing the task. Overrides -t if both are provided.',
    )
    parser.add_argument(
        '-c',
        '--agent-cls',
        default=OH_DEFAULT_AGENT,
        type=str,
        help='Name of the default agent to use',
    )
    parser.add_argument(
        '-i',
        '--max-iterations',
        default=OH_MAX_ITERATIONS,
        type=int,
        help='The maximum number of iterations to run the agent',
    )
    parser.add_argument(
        '-b',
        '--max-budget-per-task',
        type=float,
        help='The maximum budget allowed per task, beyond which the agent will stop.',
    )
    # --eval configs are for evaluations only
    parser.add_argument(
        '--eval-output-dir',
        default='evaluation/evaluation_outputs/outputs',
        type=str,
        help='The directory to save evaluation output',
    )
    parser.add_argument(
        '--eval-n-limit',
        default=None,
        type=int,
        help='The number of instances to evaluate',
    )
    parser.add_argument(
        '--eval-num-workers',
        default=4,
        type=int,
        help='The number of workers to use for evaluation',
    )
    parser.add_argument(
        '--eval-note',
        default=None,
        type=str,
        help='The note to add to the evaluation directory',
    )
    parser.add_argument(
        '-l',
        '--llm-config',
        default=None,
        type=str,
        help='Replace default LLM ([llm] section in config.toml) config with the specified LLM config, e.g. "llama3" for [llm.llama3] section in config.toml',
    )
    parser.add_argument(
        '-n',
        '--name',
        default='',
        type=str,
        help='Name for the session',
    )
    parser.add_argument(
        '--eval-ids',
        default=None,
        type=str,
        help='The comma-separated list (in quotes) of IDs of the instances to evaluate',
    )
    parser.add_argument(
        '--no-auto-continue',
        action='store_true',
        help='Disable automatic "continue" responses in headless mode. Will read from stdin instead.',
    )
    return parser


def parse_arguments() -> argparse.Namespace:
    """Parse command line arguments."""
    parser = get_parser()
    args = parser.parse_args()

    if args.version:
        from openhands import __version__

        print(f'OpenHands version: {__version__}')
        sys.exit(0)

    return args


def load_app_config(
    set_logging_levels: bool = True, config_file: str = 'config.toml'
) -> AppConfig:
    """Load the configuration from the specified config file and environment variables.

    Args:
        set_logging_levels: Whether to set the global variables for logging levels.
        config_file: Path to the config file. Defaults to 'config.toml' in the current directory.
    """
    config = AppConfig()
    load_from_toml(config, config_file)
    load_from_env(config, os.environ)
    finalize_config(config)
    if set_logging_levels:
        logger.DEBUG = config.debug
        logger.DISABLE_COLOR_PRINTING = config.disable_color
    return config


def setup_config_from_args(args: argparse.Namespace) -> AppConfig:
    """Load config from toml and override with command line arguments.

    Common setup used by both CLI and main.py entry points.
    """
    # Load base config from toml and env vars
    config = load_app_config(config_file=args.config_file)

    # Override with command line arguments if provided
    if args.llm_config:
        # if we didn't already load it, get it from the toml file
        if args.llm_config not in config.llms:
            llm_config = get_llm_config_arg(args.llm_config)
        else:
            llm_config = config.llms[args.llm_config]
        if llm_config is None:
            raise ValueError(f'Invalid toml file, cannot read {args.llm_config}')
        config.set_llm_config(llm_config)

    # Override default agent if provided
    if args.agent_cls:
        config.default_agent = args.agent_cls

    # Set max iterations and max budget per task if provided, otherwise fall back to config values
    if args.max_iterations is not None:
        config.max_iterations = args.max_iterations
    if args.max_budget_per_task is not None:
        config.max_budget_per_task = args.max_budget_per_task

    return config<|MERGE_RESOLUTION|>--- conflicted
+++ resolved
@@ -192,24 +192,8 @@
                                     custom_fields[k] = v
                             merged_llm_dict = generic_llm_fields.copy()
                             merged_llm_dict.update(custom_fields)
-<<<<<<< HEAD
-                            # TODO clean up draft_editor
-                            # Handle draft_editor with fallback values:
-                            # - If draft_editor is "null", use None
-                            # - If draft_editor is in custom fields, use that value
-                            # - If draft_editor is not specified, fall back to generic config value
-                            if 'draft_editor' in custom_fields:
-                                if custom_fields['draft_editor'] == 'null':
-                                    merged_llm_dict['draft_editor'] = None
-                            else:
-                                merged_llm_dict['draft_editor'] = (
-                                    generic_llm_config.draft_editor
-                                )
+                            
                             custom_llm_config = LLMConfig(**merged_llm_dict)
-=======
-
-                            custom_llm_config = LLMConfig.from_dict(merged_llm_dict)
->>>>>>> c5d7caf0
                             cfg.set_llm_config(custom_llm_config, nested_key)
 
                 elif key is not None and key.lower() == 'security':
